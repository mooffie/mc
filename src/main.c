/*
   Main program for the Midnight Commander

   Copyright (C) 1994-2015
   Free Software Foundation, Inc.

   Written by:
   Miguel de Icaza, 1994, 1995, 1996, 1997
   Janne Kukonlehto, 1994, 1995
   Norbert Warmuth, 1997

   This file is part of the Midnight Commander.

   The Midnight Commander is free software: you can redistribute it
   and/or modify it under the terms of the GNU General Public License as
   published by the Free Software Foundation, either version 3 of the License,
   or (at your option) any later version.

   The Midnight Commander is distributed in the hope that it will be useful,
   but WITHOUT ANY WARRANTY; without even the implied warranty of
   MERCHANTABILITY or FITNESS FOR A PARTICULAR PURPOSE.  See the
   GNU General Public License for more details.

   You should have received a copy of the GNU General Public License
   along with this program.  If not, see <http://www.gnu.org/licenses/>.
 */

/** \file main.c
 *  \brief Source: this is a main module
 */

#include <config.h>

#include <ctype.h>
#include <errno.h>
#include <locale.h>
#include <pwd.h>                /* for username in xterm title */
#include <stdio.h>
#include <stdlib.h>
#include <string.h>
#include <sys/wait.h>
#include <signal.h>

#include "lib/global.h"

#include "lib/event.h"
#include "lib/tty/tty.h"
#include "lib/tty/key.h"        /* For init_key() */
#include "lib/tty/mouse.h"      /* init_mouse() */
#include "lib/timer.h"
#include "lib/skin.h"
#include "lib/filehighlight.h"
#include "lib/fileloc.h"
#include "lib/strutil.h"
#include "lib/util.h"
#include "lib/vfs/vfs.h"        /* vfs_init(), vfs_shut() */

#include "filemanager/midnight.h"       /* current_panel */
#include "filemanager/treestore.h"      /* tree_store_save */
#include "filemanager/layout.h" /* command_prompt */
#include "filemanager/ext.h"    /* flush_extension_file() */
#include "filemanager/command.h"        /* cmdline */
#include "filemanager/panel.h"  /* panalized_panel */

#include "vfs/plugins_init.h"

#include "events_init.h"
#include "args.h"
#ifdef ENABLE_SUBSHELL
#include "subshell.h"
#endif
#include "setup.h"              /* load_setup() */

#ifdef HAVE_CHARSET
#include "lib/charsets.h"
#include "selcodepage.h"
#endif /* HAVE_CHARSET */

#ifdef ENABLE_LUA
#include "src/lua/plumbing.h"
#endif

#include "consaver/cons.saver.h"        /* cons_saver_pid */

/*** global variables ****************************************************************************/

/*** file scope macro definitions ****************************************************************/

/*** file scope type declarations ****************************************************************/

/*** file scope variables ************************************************************************/

/*** file scope functions ************************************************************************/
/* --------------------------------------------------------------------------------------------- */

static void
check_codeset (void)
{
    const char *current_system_codepage = NULL;

    current_system_codepage = str_detect_termencoding ();

#ifdef HAVE_CHARSET
    {
        const char *_display_codepage;

        _display_codepage = get_codepage_id (mc_global.display_codepage);

        if (strcmp (_display_codepage, current_system_codepage) != 0)
        {
            mc_global.display_codepage = get_codepage_index (current_system_codepage);
            if (mc_global.display_codepage == -1)
                mc_global.display_codepage = 0;

            mc_config_set_string (mc_main_config, CONFIG_MISC_SECTION, "display_codepage",
                                  cp_display);
        }
    }
#endif

    mc_global.utf8_display = str_isutf8 (current_system_codepage);
}

/* --------------------------------------------------------------------------------------------- */

/** POSIX version.  The only version we support.  */
static void
OS_Setup (void)
{
    const char *shell_env;
    const char *datadir_env;

    shell_env = getenv ("SHELL");
    if ((shell_env == NULL) || (shell_env[0] == '\0'))
    {
        struct passwd *pwd;

        pwd = getpwuid (geteuid ());
        if (pwd != NULL)
            mc_global.tty.shell = g_strdup (pwd->pw_shell);
    }
    else
        mc_global.tty.shell = g_strdup (shell_env);

    if ((mc_global.tty.shell == NULL) || (mc_global.tty.shell[0] == '\0'))
    {
        g_free (mc_global.tty.shell);
        mc_global.tty.shell = g_strdup ("/bin/sh");
    }

    /* This is the directory, where MC was installed, on Unix this is DATADIR */
    /* and can be overriden by the MC_DATADIR environment variable */
    datadir_env = g_getenv ("MC_DATADIR");
    if (datadir_env != NULL)
        mc_global.sysconfig_dir = g_strdup (datadir_env);
    else
        mc_global.sysconfig_dir = g_strdup (SYSCONFDIR);

    mc_global.share_data_dir = g_strdup (DATADIR);
}

/* --------------------------------------------------------------------------------------------- */

static void
sigchld_handler_no_subshell (int sig)
{
#ifdef __linux__
    int pid, status;

    if (mc_global.tty.console_flag == '\0')
        return;

    /* COMMENT: if it were true that after the call to handle_console(..INIT)
       the value of mc_global.tty.console_flag never changed, we could simply not install
       this handler at all if (!mc_global.tty.console_flag && !mc_global.tty.use_subshell). */

    /* That comment is no longer true.  We need to wait() on a sigchld
       handler (that's at least what the tarfs code expects currently). */

    pid = waitpid (cons_saver_pid, &status, WUNTRACED | WNOHANG);

    if (pid == cons_saver_pid)
    {
        if (WIFSTOPPED (status))
        {
            /* Someone has stopped cons.saver - restart it */
            kill (pid, SIGCONT);
        }
        else
        {
            /* cons.saver has died - disable console saving */
            handle_console (CONSOLE_DONE);
            mc_global.tty.console_flag = '\0';
        }
    }
    /* If we got here, some other child exited; ignore it */
#endif /* __linux__ */

    (void) sig;
}

/* --------------------------------------------------------------------------------------------- */

static void
init_sigchld (void)
{
    struct sigaction sigchld_action;

    memset (&sigchld_action, 0, sizeof (sigchld_action));
    sigchld_action.sa_handler =
#ifdef ENABLE_SUBSHELL
        mc_global.tty.use_subshell ? sigchld_handler :
#endif /* ENABLE_SUBSHELL */
        sigchld_handler_no_subshell;

    sigemptyset (&sigchld_action.sa_mask);

#ifdef SA_RESTART
    sigchld_action.sa_flags = SA_RESTART;
#endif /* !SA_RESTART */

    if (sigaction (SIGCHLD, &sigchld_action, NULL) == -1)
    {
#ifdef ENABLE_SUBSHELL
        /*
         * This may happen on QNX Neutrino 6, where SA_RESTART
         * is defined but not implemented.  Fallback to no subshell.
         */
        mc_global.tty.use_subshell = FALSE;
#endif /* ENABLE_SUBSHELL */
    }
}

/* --------------------------------------------------------------------------------------------- */
/*** public functions ****************************************************************************/
/* --------------------------------------------------------------------------------------------- */

int
main (int argc, char *argv[])
{
    GError *mcerror = NULL;
    gboolean config_migrated = FALSE;
    char *config_migrate_msg;
    int exit_code = EXIT_FAILURE;

    mc_global.timer = mc_timer_new ();

    /* We had LC_CTYPE before, LC_ALL includs LC_TYPE as well */
#ifdef HAVE_SETLOCALE
    (void) setlocale (LC_ALL, "");
#endif
    (void) bindtextdomain (PACKAGE, LOCALEDIR);
    (void) textdomain (PACKAGE);

    /* do this before args parsing */
    str_init_strings (NULL);

    if (!mc_args_parse (&argc, &argv, "mc", &mcerror))
    {
      startup_exit_falure:
        fprintf (stderr, _("Failed to run:\n%s\n"), mcerror->message);
        g_error_free (mcerror);
        g_free (mc_global.tty.shell);
      startup_exit_ok:
        str_uninit_strings ();
        mc_timer_destroy (mc_global.timer);
        return exit_code;
    }

    /* do this before mc_args_show_info () to view paths in the --datadir-info output */
    OS_Setup ();

    if (!g_path_is_absolute (mc_config_get_home_dir ()))
    {
        mc_propagate_error (&mcerror, 0, "%s: %s", _("Home directory path is not absolute"),
                            mc_config_get_home_dir ());
        mc_event_deinit (NULL);
        goto startup_exit_falure;
    }

    if (!mc_args_show_info ())
    {
        exit_code = EXIT_SUCCESS;
        goto startup_exit_ok;
    }

    if (!events_init (&mcerror))
        goto startup_exit_falure;

    mc_config_init_config_paths (&mcerror);
    config_migrated = mc_config_migrate_from_old_place (&mcerror, &config_migrate_msg);
    if (mcerror != NULL)
    {
        mc_event_deinit (NULL);
        goto startup_exit_falure;
    }

#ifdef ENABLE_LUA
    /* We do this before vfs_init() in case LuaFS's initialization code,
     * in the future, would want to access Lua's VM.
     * We also do this before mc_setup_by_args(), which needs the VM
     * for exporting 'argv' to the Lua side. */
    mc_lua_init();
#endif

    vfs_init ();
    vfs_plugins_init ();

    load_setup ();

    /* Must be done after load_setup because depends on mc_global.vfs.cd_symlinks */
    vfs_setup_work_dir ();

    /* Resolve the other_dir panel option. Must be done after vfs_setup_work_dir */
    {
        char *buffer;
        vfs_path_t *vpath;

        buffer = mc_config_get_string (mc_panels_config, "Dirs", "other_dir", ".");
        vpath = vfs_path_from_str (buffer);
        if (vfs_file_is_local (vpath))
            saved_other_dir = buffer;
        else
            g_free (buffer);
        vfs_path_free (vpath);
    }

    /* Set up temporary directory after VFS initialization */
    mc_tmpdir ();

<<<<<<< HEAD
    /* do this after vfs initialization and vfs working directory setup
       due to mc_setctl() and mcedit_arg_vpath_new() calls in mc_setup_by_args() */
    if (!mc_setup_by_args (argc, argv, &mcerror))
=======
    panel_fields_init();

    /* do this after vfs initialization due to mc_setctl() call in mc_setup_by_args() */
    if (!mc_setup_by_args (argc, argv, &error))
>>>>>>> 3b5394ab
    {
        vfs_shut ();
        done_setup ();
        g_free (saved_other_dir);
        mc_event_deinit (NULL);
        goto startup_exit_falure;
    }

#ifdef ENABLE_LUA
    /* Run system and user startup scripts. */
    mc_lua_load();
#endif

#ifdef ENABLE_LUA
    if (mc_global.mc_run_mode == MC_RUN_SCRIPT)
    {
        /* Standalone mode: we're to run the script given on the command line. */
        int result;

        result = mc_lua_run_script ((char *) mc_run_param0);

        if (result != MC_LUA_SCRIPT_RESULT_CONTINUE)
        {
          /* The script does not ask us to continue to the UI stage, so we stop here.
           * @todo: Exit gracefully, executing the various shutdown procedures. */
          return (result == MC_LUA_SCRIPT_RESULT_ERROR) ? EXIT_FAILURE : EXIT_SUCCESS;
        }
        /* We'll be resuming the script's execution when the UI is loaded
         * (see midnight.c:mc_maybe_editor_or_viewer). */
    }
#endif

#ifdef HAVE_LIBGPM
    /*
     * When MC is already running as an ancestor (a plausible scenario
     * when using mcscript), and when using GPM in the *console* (but not
     * in xterm), the mouse support won't actually work (a bug). Worse, it
     * will make MC's timeout mechanism (in tty_get_event()) not work,
     * which in turn will make our Lua timers not work.
     *
     * We don't care too much about the mouse, but many Lua apps put
     * timers to good use (MC itself too, for vfs_timeout_handler()), so
     * we kill the mouse to save the timers.
     *
     * This, of course, is a temporary hackish solution.
     */
    if (g_getenv ("MC_SID") && !g_getenv ("DISPLAY"))
        mc_args__nomouse = TRUE;
#endif

    /* check terminal type
     * $TEMR must be set and not empty
     * mc_global.tty.xterm_flag is used in init_key() and tty_init()
     * Do this after mc_args_handle() where mc_args__force_xterm is set up.
     */
    mc_global.tty.xterm_flag = tty_check_term (mc_args__force_xterm);

    /* NOTE: This has to be called before tty_init or whatever routine
       calls any define_sequence */
    init_key ();

    /* Must be done before installing the SIGCHLD handler [[FIXME]] */
    handle_console (CONSOLE_INIT);

#ifdef ENABLE_SUBSHELL
    /* Don't use subshell when invoked as viewer or editor */
    if (mc_global.mc_run_mode != MC_RUN_FULL)
        mc_global.tty.use_subshell = FALSE;

    if (mc_global.tty.use_subshell)
        subshell_get_console_attributes ();
#endif /* ENABLE_SUBSHELL */

    /* Install the SIGCHLD handler; must be done before init_subshell() */
    init_sigchld ();

    /* We need this, since ncurses endwin () doesn't restore the signals */
    save_stop_handler ();

    /* Must be done before init_subshell, to set up the terminal size: */
    /* FIXME: Should be removed and LINES and COLS computed on subshell */
    tty_init (!mc_args__nomouse, mc_global.tty.xterm_flag);

    /* start check mc_global.display_codepage and mc_global.source_codepage */
    check_codeset ();

    /* Removing this from the X code let's us type C-c */
    load_key_defs ();

    load_keymap_defs (!mc_args__nokeymap);

    macros_list = g_array_new (TRUE, FALSE, sizeof (macros_t));

    tty_init_colors (mc_global.tty.disable_colors, mc_args__force_colors);

    mc_skin_init (NULL, &mcerror);
    dlg_set_default_colors ();
    input_set_default_colors ();
    if (mc_global.mc_run_mode == MC_RUN_FULL)
        command_set_default_colors ();

    mc_error_message (&mcerror);

#ifdef ENABLE_SUBSHELL
    /* Done here to ensure that the subshell doesn't  */
    /* inherit the file descriptors opened below, etc */
    if (mc_global.tty.use_subshell)
        init_subshell ();
#endif /* ENABLE_SUBSHELL */

    /* Also done after init_subshell, to save any shell init file messages */
    if (mc_global.tty.console_flag != '\0')
        handle_console (CONSOLE_SAVE);

    if (mc_global.tty.alternate_plus_minus)
        application_keypad_mode ();

    /* Done after subshell initialization to allow select and paste text by mouse
       w/o Shift button in subshell in the native console */
    init_mouse ();

<<<<<<< HEAD
    /* Done after do_enter_ca_mode (tty_init) because in VTE bracketed mode is
       separate for the normal and alternate screens */
    enable_bracketed_paste ();
=======
    /* Inform whoever wants to know that the UI subsystem is ready. */
    mc_event_raise (MCEVENT_GROUP_DIALOG, "ui_is_ready", NULL);
>>>>>>> 3b5394ab

    /* subshell_prompt is NULL here */
    mc_prompt = (geteuid () == 0) ? "# " : "$ ";

    if (config_migrated)
    {
        message (D_ERROR, _("Warning"), "%s", config_migrate_msg);
        g_free (config_migrate_msg);
    }

    /* Program main loop */
    if (mc_global.midnight_shutdown)
        exit_code = EXIT_SUCCESS;
    else
        exit_code = do_nc ()? EXIT_SUCCESS : EXIT_FAILURE;

    /* Save the tree store */
    (void) tree_store_save ();

    free_keymap_defs ();

#ifdef ENABLE_LUA
    mc_lua_before_vfs_shutdown ();
#endif

    /* Virtual File System shutdown */
    vfs_shut ();

#ifdef ENABLE_LUA
    mc_lua_shutdown ();
#endif

    flush_extension_file ();    /* does only free memory */

    mc_skin_deinit ();
    tty_colors_done ();

    tty_shutdown ();

    done_setup ();

    if (mc_global.tty.console_flag != '\0' && (quit & SUBSHELL_EXIT) == 0)
        handle_console (CONSOLE_RESTORE);
    if (mc_global.tty.alternate_plus_minus)
        numeric_keypad_mode ();

    (void) signal (SIGCHLD, SIG_DFL);   /* Disable the SIGCHLD handler */

    if (mc_global.tty.console_flag != '\0')
        handle_console (CONSOLE_DONE);

    if (mc_global.mc_run_mode == MC_RUN_FULL && mc_args__last_wd_file != NULL
        && last_wd_string != NULL && !print_last_revert)
    {
        int last_wd_fd;

        last_wd_fd = open (mc_args__last_wd_file, O_WRONLY | O_CREAT | O_TRUNC | O_EXCL,
                           S_IRUSR | S_IWUSR);
        if (last_wd_fd != -1)
        {
            ssize_t ret1;
            int ret2;
            ret1 = write (last_wd_fd, last_wd_string, strlen (last_wd_string));
            ret2 = close (last_wd_fd);
            (void) ret1;
            (void) ret2;
        }
    }
    g_free (last_wd_string);

    g_free (mc_global.tty.shell);

    done_key ();

    if (macros_list != NULL)
    {
        guint i;
        for (i = 0; i < macros_list->len; i++)
        {
            macros_t *macros;

            macros = &g_array_index (macros_list, struct macros_t, i);
            if (macros != NULL && macros->macro != NULL)
                (void) g_array_free (macros->macro, FALSE);
        }
        (void) g_array_free (macros_list, TRUE);
    }

    str_uninit_strings ();

    if (mc_global.mc_run_mode != MC_RUN_EDITOR)
        g_free (mc_run_param0);
    else
        g_list_free_full ((GList *) mc_run_param0, (GDestroyNotify) mcedit_arg_free);

    g_free (mc_run_param1);
    g_free (saved_other_dir);

    mc_config_deinit_config_paths ();

    (void) mc_event_deinit (&mcerror);
    if (mcerror != NULL)
    {
        fprintf (stderr, _("\nFailed while close:\n%s\n"), mcerror->message);
        g_error_free (mcerror);
        exit_code = EXIT_FAILURE;
    }

    mc_timer_destroy (mc_global.timer);

    (void) putchar ('\n');      /* Hack to make shell's prompt start at left of screen */

    return exit_code;
}

/* --------------------------------------------------------------------------------------------- */<|MERGE_RESOLUTION|>--- conflicted
+++ resolved
@@ -328,16 +328,11 @@
     /* Set up temporary directory after VFS initialization */
     mc_tmpdir ();
 
-<<<<<<< HEAD
+    panel_fields_init();
+
     /* do this after vfs initialization and vfs working directory setup
        due to mc_setctl() and mcedit_arg_vpath_new() calls in mc_setup_by_args() */
     if (!mc_setup_by_args (argc, argv, &mcerror))
-=======
-    panel_fields_init();
-
-    /* do this after vfs initialization due to mc_setctl() call in mc_setup_by_args() */
-    if (!mc_setup_by_args (argc, argv, &error))
->>>>>>> 3b5394ab
     {
         vfs_shut ();
         done_setup ();
@@ -459,14 +454,12 @@
        w/o Shift button in subshell in the native console */
     init_mouse ();
 
-<<<<<<< HEAD
     /* Done after do_enter_ca_mode (tty_init) because in VTE bracketed mode is
        separate for the normal and alternate screens */
     enable_bracketed_paste ();
-=======
+
     /* Inform whoever wants to know that the UI subsystem is ready. */
     mc_event_raise (MCEVENT_GROUP_DIALOG, "ui_is_ready", NULL);
->>>>>>> 3b5394ab
 
     /* subshell_prompt is NULL here */
     mc_prompt = (geteuid () == 0) ? "# " : "$ ";
