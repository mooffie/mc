--- conflicted
+++ resolved
@@ -199,13 +199,8 @@
 {
     WView *view;
 
-<<<<<<< HEAD
-    view = g_new0 (mcview_t, 1);
+    view = g_new0 (WView, 1);
     widget_init (WIDGET (view), y, x, lines, cols, mcview_callback, mcview_event, "Viewer");
-=======
-    view = g_new0 (WView, 1);
-    widget_init (WIDGET (view), y, x, lines, cols, mcview_callback, mcview_event);
->>>>>>> fbb3ce86
 
     view->hex_mode = FALSE;
     view->hexedit_mode = FALSE;
