--- conflicted
+++ resolved
@@ -382,11 +382,7 @@
  * buffer - used to store result of translation
  */ 
 static int
-<<<<<<< HEAD
-_vfs_translate_path (const char *path, int size,
-=======
 _vfs_translate_path (const char *path, int size, 
->>>>>>> 6771a00b
                      GIConv defcnv, GString *buffer)
 {
     const char *semi;
@@ -463,11 +459,7 @@
 vfs_translate_path (const char *path) 
 {
     int state;
-<<<<<<< HEAD
-
-=======
-    
->>>>>>> 6771a00b
+    
     g_string_set_size(vfs_str_buffer,0);
     state = _vfs_translate_path (path, -1, str_cnv_from_term, vfs_str_buffer);
     // strict version
@@ -1226,11 +1218,7 @@
 	    (*vfs->done) (vfs);
 
     g_slist_free (vfs_openfiles);
-<<<<<<< HEAD
-
-=======
-    
->>>>>>> 6771a00b
+    
     g_string_free (vfs_str_buffer, TRUE);
 }
 
